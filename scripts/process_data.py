--- conflicted
+++ resolved
@@ -162,7 +162,9 @@
 
             self._run_colmap(image_dir, colmap_dir)
 
-<<<<<<< HEAD
+            # Colmap uses renamed images
+            image_rename_map = None
+
         # Export depth maps
         if self.use_sfm_depth:
             depth_dir = self.output_dir / "depth"
@@ -181,10 +183,6 @@
             )
         else:
             image_id_to_depth_path = {}
-=======
-            # Colmap uses renamed images
-            image_rename_map = None
->>>>>>> 93359b13
 
         # Save transforms.json
         if (colmap_model_path / "cameras.bin").exists():
@@ -193,11 +191,8 @@
                     recon_dir=colmap_dir / "sparse" / "0",
                     output_dir=self.output_dir,
                     camera_model=CAMERA_MODELS[self.camera_type],
-<<<<<<< HEAD
                     image_id_to_depth_path=image_id_to_depth_path,
-=======
                     image_rename_map=image_rename_map,
->>>>>>> 93359b13
                 )
                 summary_log.append(f"Colmap matched {num_matched_frames} images")
             summary_log.append(colmap_utils.get_matching_summary(num_frames, num_matched_frames))
@@ -430,12 +425,9 @@
                     recon_dir=colmap_dir / "sparse" / "0",
                     output_dir=self.output_dir,
                     camera_model=CAMERA_MODELS[self.camera_type],
-<<<<<<< HEAD
                     image_id_to_depth_path=image_id_to_depth_path,
-=======
                     camera_mask_path=mask_path,
                     image_rename_map=None,
->>>>>>> 93359b13
                 )
                 summary_log.append(f"Colmap matched {num_matched_frames} images")
             summary_log.append(colmap_utils.get_matching_summary(num_extracted_frames, num_matched_frames))
@@ -577,11 +569,8 @@
                     recon_dir=colmap_dir / "sparse" / "0",
                     output_dir=self.output_dir,
                     camera_model=CAMERA_MODELS["fisheye"],
-<<<<<<< HEAD
                     image_id_to_depth_path=image_id_to_depth_path,
-=======
                     image_rename_map=None,
->>>>>>> 93359b13
                 )
                 summary_log.append(f"Colmap matched {num_matched_frames} images")
             summary_log.append(colmap_utils.get_matching_summary(num_extracted_frames, num_matched_frames))

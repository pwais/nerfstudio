/* eslint-disable no-restricted-syntax */
import * as THREE from 'three';

import { useContext, useEffect } from 'react';
import CameraControls from 'camera-controls';
import { CSS2DRenderer } from 'three/examples/jsm/renderers/CSS2DRenderer';

import { TransformControls } from 'three/examples/jsm/controls/TransformControls';
import { useDispatch } from 'react-redux';
import { drawCamera, drawSceneBox } from './drawing';

import { CameraHelper } from '../SidePanel/CameraPanel/CameraHelper';
import SceneNode from '../../SceneNode';
import { WebSocketContext } from '../WebSocket/WebSocket';
import { subscribe_to_changes } from '../../subscriber';

const msgpack = require('msgpack-lite');

const SCENE_BOX_NAME = 'Scene Box';
const CAMERAS_NAME = 'Training Cameras';

export function get_scene_tree() {
  const scene = new THREE.Scene();
  const sceneTree = new SceneNode(scene);

  const dispatch = useDispatch();

  // Main camera
  const main_camera = new THREE.PerspectiveCamera(75, 1, 0.1, 1000);
  const start_position = new THREE.Vector3(0.7, -0.7, 0.3);
  main_camera.position.set(start_position.x, start_position.y, start_position.z);
  main_camera.up = new THREE.Vector3(0, 0, 1);
  sceneTree.set_object_from_path(['Cameras', 'Main Camera'], main_camera);

  sceneTree.metadata.camera = main_camera;

  // Render camera
  const render_camera = main_camera.clone();
  const render_camera_helper = new CameraHelper(render_camera, '#4eb570');
  render_camera_helper.set_visibility(false);
  sceneTree.set_object_from_path(['Cameras', 'Render Camera'], render_camera);
  sceneTree.set_object_from_path(
    ['Cameras', 'Render Camera', 'Helper'],
    render_camera_helper,
  );

  // Renderer
  const renderer = new THREE.WebGLRenderer({
    antialias: true,
    alpha: true,
  });
  renderer.setPixelRatio(window.devicePixelRatio);
  sceneTree.metadata.renderer = renderer;

  const labelRenderer = new CSS2DRenderer();
  labelRenderer.setSize(window.innerWidth, window.innerHeight);
  labelRenderer.domElement.style.position = 'absolute';
  labelRenderer.domElement.style.top = '0px';
  document.body.appendChild(labelRenderer.domElement);
  sceneTree.metadata.labelRenderer = labelRenderer;

  // Camera Controls
  CameraControls.install({ THREE });

  const camera_controls = new CameraControls(main_camera, renderer.domElement);
  camera_controls.azimuthRotateSpeed = 0.3;
  camera_controls.polarRotateSpeed = 0.3;
  camera_controls.minDistance = 0.3;
  camera_controls.maxDistance = 20;
  camera_controls.dollySpeed = 0.1;
  camera_controls.saveState();

  const keyMap = [];
  const moveSpeed = 0.035;
  const EPS = 1e-5;

  // var firstPerson = true

  function firstPersonCamera() {
    if (keyMap.ArrowLeft === true) {
      camera_controls.rotate(0.02, 0, true);
    }
    if (keyMap.ArrowRight === true) {
      camera_controls.rotate(-0.02, 0, true);
    }
    if (keyMap.ArrowUp === true) {
      camera_controls.rotate(0, 0.01, true);
    }
    if (keyMap.ArrowDown === true) {
      camera_controls.rotate(0, -0.01, true);
    }
    if (keyMap.KeyD === true) {
      camera_controls.truck(moveSpeed, 0, true);
    }
    if (keyMap.KeyA === true) {
      camera_controls.truck(-moveSpeed, 0, true);
    }
    if (keyMap.KeyW === true) {
      camera_controls.forward(moveSpeed, true);
    }
    if (keyMap.KeyS === true) {
      camera_controls.forward(-moveSpeed, true);
    }
    if (keyMap.KeyQ === true) {
      camera_controls.truck(0, moveSpeed, true);
    }
    if (keyMap.KeyE === true) {
      camera_controls.truck(0, -moveSpeed, true);
    }
  }

  function orbitCamera() {
    if (keyMap.KeyA === true) {
      camera_controls.rotate(-0.02, 0, true);
    }
    if (keyMap.KeyD === true) {
      camera_controls.rotate(0.02, 0, true);
    }
    if (keyMap.KeyW === true) {
      camera_controls.rotate(0, -0.01, true);
    }
    if (keyMap.KeyS === true) {
      camera_controls.rotate(0, 0.01, true);
    }
    if (keyMap.KeyQ === true) {
      camera_controls.dolly(0.05, true);
    } 
    if (keyMap.KeyE === true) {
      camera_controls.dolly(-0.05, true);
    }
  }

  function moveCamera() {
    if (sceneTree.metadata.first_person === true) {
      const curTar = camera_controls.getTarget();
      const curPos = camera_controls.getPosition();
      const diff = curTar.sub(curPos).normalize().multiplyScalar(EPS);
      camera_controls.setTarget(curPos.x +  diff.x, curPos.y + diff.y, curPos.z + diff.z);
      firstPersonCamera();
    } else {
      camera_controls.setTarget(0, 0, 0);
      orbitCamera();
    }
  }

  function onKeyUp(event) {
    const keyCode = event.code;
    keyMap[keyCode] = false;
  }
  function onKeyDown(event) {
    const keyCode = event.code;
    keyMap[keyCode] = true;
  }

  window.addEventListener('keydown', onKeyDown, true);
  window.addEventListener('keyup', onKeyUp, true);

  window.addEventListener('keydown', (event) => {
    if (event.code === 'Space') {
<<<<<<< HEAD
      camera_controls.setTarget(0, 0, 0);
      camera_controls.setPosition(start_position.x, start_position.y, start_position.z);
=======
      camera_controls.setLookAt(0.7, -0.7, 0.3, 0, 0, 0);
>>>>>>> f273d3d9
    }
  });

  sceneTree.metadata.camera_controls = camera_controls;
  sceneTree.metadata.moveCamera = moveCamera;

  // Transform Controls
  const transform_controls = new TransformControls(
    main_camera,
    renderer.domElement,
  );
  sceneTree.set_object_from_path(['Transform Controls'], transform_controls);
  transform_controls.addEventListener('dragging-changed', (event) => {
    // turn off the camera controls while transforming an object
    camera_controls.enabled = !event.value;
  });

  // if you drag the screen when the render camera is shown,
  // then snap back to the main camera
  // eslint-disable-next-line no-unused-vars
  camera_controls.addEventListener('change', (event) => {
    if (sceneTree.metadata.camera === render_camera) {
      dispatch({
        type: 'write',
        path: 'renderingState/camera_choice',
        data: 'Main Camera',
      });
    }
    // transform_controls.detach();
  });

  // Axes
  const axes = new THREE.AxesHelper(5);
  sceneTree.set_object_from_path(['Axes'], axes);

  // Grid
  const grid = new THREE.GridHelper(20, 20);
  grid.rotateX(Math.PI / 2); // rotated to xy plane
  sceneTree.set_object_from_path(['Grid'], grid);

  // Lights
  const color = 0xffffff;
  const intensity = 1;
  const light = new THREE.AmbientLight(color, intensity);
  sceneTree.set_object_from_path(['Light'], light);

  // draw scene box
  const selector_fn_scene_box = (state) => {
    return state.sceneState.sceneBox;
  };
  const fn_value_scene_box = (previous, current) => {
    if (current !== null) {
      const line = drawSceneBox(current);
      sceneTree.set_object_from_path([SCENE_BOX_NAME], line);
    } else {
      sceneTree.delete([SCENE_BOX_NAME]);
    }
  };
  subscribe_to_changes(selector_fn_scene_box, fn_value_scene_box);

  // draw camera
  // NOTE: this has some issues right now! it won't
  // update the camera on an individual change w/o deleting first
  const selector_fn_cameras = (state) => {
    return state.sceneState.cameras;
  };
  const fn_value_cameras = (previous, current) => {
    if (current !== null) {
      let prev = new Set();
      if (previous !== null) {
        prev = new Set(Object.keys(previous));
      }
      const curr = new Set(Object.keys(current));
      // valid if in current but not previous
      // invalid if in previous but not current
      for (const key of curr) {
        // valid so draw
        if (!prev.has(key)) {
          // keys_valid.push(key);
          const json = current[key];
          const camera = drawCamera(json);
          sceneTree.set_object_from_path([CAMERAS_NAME, key], camera);
        }
      }
      for (const key of prev) {
        // invalid so delete
        if (!curr.has(key) || current[key] === null) {
          // keys_invalid.push(key);
          sceneTree.delete([CAMERAS_NAME, key]);
        }
      }
    } else {
      sceneTree.delete([CAMERAS_NAME]);
    }
  };
  subscribe_to_changes(selector_fn_cameras, fn_value_cameras);

  return sceneTree;
}

// manages setting up the scene and other logic for keeping state in sync with the server
export function SceneTreeWebSocketListener() {
  const socket = useContext(WebSocketContext).socket;
  const dispatch = useDispatch();

  useEffect(() => {
    socket.addEventListener('message', (originalCmd) => {
      // set the remote description when the offer is received
      const cmd = msgpack.decode(new Uint8Array(originalCmd.data));
      if (cmd.type === 'write') {
        // write to the store
        dispatch({
          type: 'write',
          path: cmd.path,
          data: cmd.data,
        });
      }
    });
  }, [socket]); // dependency to call this whenever the websocket changes
}<|MERGE_RESOLUTION|>--- conflicted
+++ resolved
@@ -157,12 +157,7 @@
 
   window.addEventListener('keydown', (event) => {
     if (event.code === 'Space') {
-<<<<<<< HEAD
-      camera_controls.setTarget(0, 0, 0);
-      camera_controls.setPosition(start_position.x, start_position.y, start_position.z);
-=======
       camera_controls.setLookAt(0.7, -0.7, 0.3, 0, 0, 0);
->>>>>>> f273d3d9
     }
   });
 
